--- conflicted
+++ resolved
@@ -33,11 +33,7 @@
         self.ac_rate_pv = epics.PV("{prefix}:{num}:ACRATE".format(prefix=self.prefix, num=self.number))
         self.timeslot_mask_pv = epics.PV("{prefix}:{num}:TSLOTMASK".format(prefix=self.prefix, num=self.number))
         self.measurement_severity_pv = epics.PV("{prefix}:{num}:MEASSEVR".format(prefix=self.prefix, num=self.number))
-<<<<<<< HEAD
-        self.hst_ready_pv = "{prefix}:{num}:HST_READY".format(prefix=self.prefix, num=self.number)
-=======
         self.data_ready_pv = epics.PV("{prefix}:{num}:HST_READY".format(prefix=self.prefix, num=self.number))
->>>>>>> 5636a859
         self.bit_mask_name_cache = {}
         self.bit_mask_reverse_cache = {}
         self.acquisition_complete = False
@@ -307,14 +303,8 @@
         while not self.is_acquisition_complete():
             time.sleep(0.05)
 
-    def set_acquisition_complete(self, *args, **kwargs):
-            self.acquisition_complete = True
-            epics.camonitor_clear(self.hst_ready_pv)
-
     def is_acquisition_complete(self):
         """Checks if the buffer is done collecting data.
-        Sets a camonitor on the HST_READY PV.  When the PV reports "Ready", set 
-        acquisition complete.
         Raises an exception if the buffer was not properly reserved.
         Returns:
             bool: True if acquisition is complete, False otherwise.
@@ -322,17 +312,7 @@
         
         if not self.is_reserved():
             raise Exception("BSA Buffer was not reserved, could not acquire data.")
-        
-        hst_ready_monitor = epics.camonitor(self.hst_ready_pv, callback = self.set_acquisition_complete)
-        return self.acquisition_complete
-
-    def is_data_ready(self):
-        """Checks if the BSA data Ready indicator is indicating Ready.
-        Returns:
-            bool: True if data ready indicator indicates ready, False otherwise
-        """
-        ready = bool(self.data_ready_pv.get())
-        return ready
+        return bool(self.data_ready_pv.get())
 
     def buffer_pv(self, pv, suffix='HST'):
         return "{pv}{suffix}{num}".format(pv=pv, suffix=suffix, num=self.number)
@@ -344,7 +324,7 @@
         actual_acquired = self.num_acquired()
         if actual_acquired > 0: # If 0 points, waiting for 'data ready' is pointless
             print("Checking if BSA data is ready to retrieve...")
-            while not self.is_data_ready():
+            while not self.is_acquisition_complete():
                 time.sleep(0.05)
             print("BSA Data ready for retrieval")
         if isinstance(pv, string_types):  # Single PV
